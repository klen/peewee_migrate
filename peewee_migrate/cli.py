--- conflicted
+++ resolved
@@ -11,12 +11,8 @@
 CLEAN_RE = re.compile(r'\s+$', re.M)
 
 
-<<<<<<< HEAD
 def get_router(directory, database, migratetable='migratehistory', verbose=0):
-=======
-def get_router(directory, database, verbose=0):
     """Load and initialize a router."""
->>>>>>> 29d985a3
     from peewee_migrate import LOGGER
     from peewee_migrate.router import Router
 
